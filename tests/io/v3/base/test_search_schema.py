--- conflicted
+++ resolved
@@ -1,9 +1,5 @@
 '''
-<<<<<<< HEAD
-Test cases for search schema
-=======
 Tests for search and filter schema
->>>>>>> a7616324
 '''
 import pytest
 from marshmallow.exceptions import ValidationError
