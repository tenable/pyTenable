--- conflicted
+++ resolved
@@ -4,13 +4,9 @@
 import pytest
 from marshmallow.exceptions import ValidationError
 
-<<<<<<< HEAD
-from tenable.io.v3.base.schema.explore.search import SearchSchema, SortSchema
-=======
 from tenable.io.v3.base.schema.explore.filters import FilterSchema
 from tenable.io.v3.base.schema.explore.search import (SearchSchema, SortSchema,
                                                       SortType)
->>>>>>> 3740d444
 
 SEARCH_DATA = dict(
     fields=['bios_name', 'name'],
@@ -88,11 +84,6 @@
     Test Sort Schema with property_based sort type
     '''
     test_resp = {'property': 'bios_name', 'order': 'asc'}
-<<<<<<< HEAD
-    schema = SortSchema(context={'is_sort_with_prop': True})
-    data = schema.dump(schema.load(sort_data_schema))
-    assert test_resp == data
-=======
     schema = SortSchema(context={'sort_type': SortType.property_based})
     data = schema.dump(schema.load(SORT_DATA_SCHEMA))
     assert test_resp == data
@@ -230,5 +221,4 @@
         ],
     }
     schema = FilterSchema()
-    assert test_resp == schema.dump(schema.load(data))
->>>>>>> 3740d444
+    assert test_resp == schema.dump(schema.load(data))