--- conflicted
+++ resolved
@@ -1,18 +1,10 @@
 '''
-<<<<<<< HEAD
 test workbenches
-=======
-test workbenched
->>>>>>> 7564659d
 '''
 import uuid
 from io import BytesIO
 import pytest
-<<<<<<< HEAD
 from tenable.errors import UnexpectedValueError, NotFoundError
-=======
-from tenable.errors import UnexpectedValueError
->>>>>>> 7564659d
 from tests.checker import check
 
 @pytest.mark.vcr()
@@ -75,10 +67,6 @@
         check(asset, 'gcp_zone', list)
         check(asset, 'has_agent', bool)
         check(asset, 'hostname', list)
-<<<<<<< HEAD
-        check(asset, 'has_plugin_results', bool)
-=======
->>>>>>> 7564659d
         check(asset, 'id', 'uuid')
         check(asset, 'installed_software', list)
         check(asset, 'interfaces', list)
@@ -164,7 +152,6 @@
     test to get workbench asset activity
     '''
     assets = api.workbenches.assets()
-<<<<<<< HEAD
     try:
         if assets:
             history = api.workbenches.asset_activity(assets[0]['id'])
@@ -184,13 +171,11 @@
                     check(data['details'], 'createdAt', 'datetime')
                     check(data['details'], 'firstScanTime', 'datetime')
                     check(data['details'], 'hasAgent', bool)
-                    check(data['details'], 'hasPluginResults', bool)
                     check(data['details'], 'lastLicensedScanTime', 'datetime')
                     check(data['details'], 'lastLicensedScanTimeV2', 'datetime')
                     check(data['details'], 'lastScanTime', 'datetime')
                     check(data['details'], 'properties', dict)
                     for keys in data['details']['properties'].keys():
-                        check(data['details']['properties'][keys], 'lastObserved', 'datetime')
                         check(data['details']['properties'][keys], 'values', list)
                     check(data['details'], 'sources', list)
                     for status in data['details']['sources']:
@@ -200,46 +185,10 @@
                     check(data['details'], 'updatedAt', 'datetime')
                 if data['type'] in ['discovered', 'seen', 'updated']:
                     check(data, 'scan_id', 'scanner-uuid')
-                    check(data, 'schedule_id', 'str')
+                    check(data, 'schedule_id', str)
                     check(data, 'source', str)
     except NotFoundError:
         print('Activity for the asset uuid is not found')
-=======
-    if assets:
-        history = api.workbenches.asset_activity(assets[0]['id'])
-        assert isinstance(history, list)
-        for i in history:
-            check(i, 'timestamp', 'datetime')
-            check(i, 'type', str)
-            if i['type'] in ['tagging', 'updated']:
-                check(i, 'updates', list)
-                for j in i['updates']:
-                    check(j, 'method', str)
-                    check(j, 'property', str)
-                    check(j, 'value', str)
-            if i['type'] == 'discovered':
-                check(i, 'details', dict)
-                check(i['details'], 'assetId', 'uuid')
-                check(i['details'], 'createdAt', 'datetime')
-                check(i['details'], 'firstScanTime', 'datetime')
-                check(i['details'], 'hasAgent', bool)
-                check(i['details'], 'lastLicensedScanTime', 'datetime')
-                check(i['details'], 'lastLicensedScanTimeV2', 'datetime')
-                check(i['details'], 'lastScanTime', 'datetime')
-                check(i['details'], 'properties', dict)
-                for j in i['details']['properties'].keys():
-                    check(i['details']['properties'][j], 'values', list)
-                check(i['details'], 'sources', list)
-                for j in i['details']['sources']:
-                    check(j, 'firstSeen', 'datetime')
-                    check(j, 'lastSeen', 'datetime')
-                    check(j, 'name', str)
-                check(i['details'], 'updatedAt', 'datetime')
-            if i['type'] in ['discovered', 'seen', 'updated']:
-                check(i, 'scan_id', 'scanner-uuid')
-                check(i, 'schedule_id', str)
-                check(i, 'source', str)
->>>>>>> 7564659d
 
 @pytest.mark.vcr()
 def test_workbench_asset_info_uuid_typeerror(api):
@@ -275,10 +224,6 @@
     '''
     assets = api.workbenches.assets()
     api.workbenches.asset_info(assets[0]['id'])
-<<<<<<< HEAD
-
-=======
->>>>>>> 7564659d
 
 @pytest.mark.vcr()
 def test_workbench_asset_vulns_uuid_typeerror(api):
@@ -451,10 +396,6 @@
             info = api.workbenches.asset_vuln_info(vuln[0]['id'], plugin_id)
             check(info, 'accepted_count', int)
             check(info, 'count', int)
-<<<<<<< HEAD
-            check(info, 'description', str)
-=======
->>>>>>> 7564659d
             check(info, 'discovery', dict)
             check(info['discovery'], 'seen_first', 'datetime', allow_none=True)
             check(info['discovery'], 'seen_last', 'datetime', allow_none=True)
@@ -481,13 +422,8 @@
             check(info['risk_information'], 'stig_severity', str, allow_none=True)
             check(info, 'see_also', list)
             check(info, 'severity', int)
-<<<<<<< HEAD
-            check(info, 'synopsis', str)
             check(info, 'vuln_count', int)
 
-=======
-            check(info, 'vuln_count', int)
->>>>>>> 7564659d
 
 @pytest.mark.vcr()
 def test_workbench_asset_vuln_output_uuid_typeerror(api):
@@ -875,10 +811,6 @@
         assert isinstance(info, dict)
         check(info, 'accepted_count', int)
         check(info, 'count', int)
-<<<<<<< HEAD
-        check(info, 'description', str)
-=======
->>>>>>> 7564659d
         check(info, 'discovery', dict)
         check(info['discovery'], 'seen_first', 'datetime', allow_none=True)
         check(info['discovery'], 'seen_last', 'datetime', allow_none=True)
@@ -905,13 +837,8 @@
         check(info['risk_information'], 'stig_severity', str, allow_none=True)
         check(info, 'see_also', list)
         check(info, 'severity', int)
-<<<<<<< HEAD
-        check(info, 'synopsis', str)
         check(info, 'vuln_count', int)
 
-=======
-        check(info, 'vuln_count', int)
->>>>>>> 7564659d
 
 @pytest.mark.vcr()
 def test_workbench_vuln_outputs_age_typeerror(api):
