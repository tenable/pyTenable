--- conflicted
+++ resolved
@@ -1,29 +1,4 @@
 '''
-<<<<<<< HEAD
-test access groups
-'''
-import uuid
-import pytest
-from tenable.errors import APIError, UnexpectedValueError
-from ..checker import check
-
-@pytest.fixture
-def rules():
-    '''
-    rules fixture
-    '''
-    return [('ipv4', 'eq', ['192.168.0.0/24'])]
-
-
-@pytest.fixture
-def agroup(request, api, vcr, rules):
-    '''
-    access group fixture
-    '''
-    with vcr.use_cassette('test_access_groups_create_success'):
-        group = api.access_groups.create('Example', rules)
-
-=======
 test access_groups
 '''
 import uuid
@@ -44,7 +19,6 @@
     Fixture to create access_group
     '''
     group = api.access_groups.create('Example', rules)
->>>>>>> 7564659d
     def teardown():
         '''
         cleanup function to delete access_group
@@ -60,57 +34,28 @@
 
 def test_access_group_principal_constructor_type_typeerror(api):
     '''
-<<<<<<< HEAD
-    test to raise the exception when principal constructor type doesnt match the expected type
+    test to raise exception when type of type param does not match the expected type.
     '''
     with pytest.raises(TypeError):
         getattr(api.access_groups, '_principal_constructor')([(1, 'something')])
 
-
 def test_access_group_principal_constructor_type_unexpectedvalueerror(api):
     '''
-    test to raise the exception when principal constructor type gets the value which isn't expected
+    test to raise exception when type param value does not match the choices.
     '''
     with pytest.raises(UnexpectedValueError):
         getattr(api.access_groups, '_principal_constructor')([('something', 'something')])
 
-
 def test_access_group_principal_constructor_id_typeerror(api):
     '''
-    test to raise the exception when principal constructor
-    gets the type of the id which isn't expected
+    test to raise exception when type of id param does not match the expected type.
     '''
     with pytest.raises(TypeError):
         getattr(api.access_groups, '_principal_constructor')([('user', 1)])
 
-
 def test_access_group_principal_constructor_dict_type_typeerror(api):
     '''
-    test to raise the exception when principal constructor gets the type which isn't expected
-=======
     test to raise exception when type of type param does not match the expected type.
-    '''
-    with pytest.raises(TypeError):
-        getattr(api.access_groups, '_principal_constructor')([(1, 'something')])
-
-def test_access_group_principal_constructor_type_unexpectedvalueerror(api):
-    '''
-    test to raise exception when type param value does not match the choices.
-    '''
-    with pytest.raises(UnexpectedValueError):
-        getattr(api.access_groups, '_principal_constructor')([('something', 'something')])
-
-def test_access_group_principal_constructor_id_typeerror(api):
-    '''
-    test to raise exception when type of id param does not match the expected type.
-    '''
-    with pytest.raises(TypeError):
-        getattr(api.access_groups, '_principal_constructor')([('user', 1)])
-
-def test_access_group_principal_constructor_dict_type_typeerror(api):
-    '''
-    test to raise exception when type of type param does not match the expected type.
->>>>>>> 7564659d
     '''
     with pytest.raises(TypeError):
         getattr(api.access_groups, '_principal_constructor')([{
@@ -122,11 +67,7 @@
 
 def test_access_group_principal_constructor_dict_type_unexpectedvalueerror(api):
     '''
-<<<<<<< HEAD
-    test to raise the exception when principal constructor gets the value which isn't expected
-=======
     test to raise exception when type param value does not match the choices.
->>>>>>> 7564659d
     '''
     with pytest.raises(UnexpectedValueError):
         getattr(api.access_groups, '_principal_constructor')([{
@@ -138,12 +79,7 @@
 
 def test_access_group_principal_constructor_dict_id_typeerror(api):
     '''
-<<<<<<< HEAD
-    test to raise the exception when type of id in the principal
-    constructor is not matching with defined
-=======
     test to raise exception when type of id param does not match the expected type.
->>>>>>> 7564659d
     '''
     with pytest.raises(TypeError):
         getattr(api.access_groups, '_principal_constructor')([{
@@ -155,12 +91,7 @@
 
 def test_access_group_principal_constructor_dict_name_typeerror(api):
     '''
-<<<<<<< HEAD
-    test to raise the exception when type of name in the principal
-    constructor is not matching with defined
-=======
     test to raise exception when type of name param does not match the expected type.
->>>>>>> 7564659d
     '''
     with pytest.raises(TypeError):
         getattr(api.access_groups, '_principal_constructor')([{
@@ -172,23 +103,6 @@
 
 def test_access_group_principal_constructor_tuple_pass(api):
     '''
-<<<<<<< HEAD
-test to raise the exception to check the type of principal constructor
-    '''
-    resp = getattr(api.access_groups, '_principal_constructor')([('user', 'test@test.com')])
-    assert resp == [{'type': 'user', 'principal_name': 'test@test.com'}]
-
-    uuids = str(uuid.uuid4())
-    resp = getattr(api.access_groups, '_principal_constructor')([('user', uuids)])
-    assert resp == [{'type': 'user', 'principal_id': uuids}]
-
-
-def test_access_group_principal_constructor_dict_pass(api):
-    '''
-test to raise the exception to check the type of principal constructor
-    '''
-    resp = getattr(api.access_groups, '_principal_constructor')([
-=======
     test to parse tuple type principals
     '''
     assert getattr(api.access_groups, '_principal_constructor')([
@@ -205,32 +119,18 @@
     test to parse dict type principals
     '''
     assert getattr(api.access_groups, '_principal_constructor')([
->>>>>>> 7564659d
         {'type': 'user', 'principal_name': 'test@test.com'}
-    ])
-    assert resp == [{'type': 'user', 'principal_name': 'test@test.com'}]
-
-    uuids = str(uuid.uuid4())
-    resp = getattr(api.access_groups, '_principal_constructor')\
-        ([{'type': 'user', 'principal_id': uuids}])
-    assert resp == [{'type': 'user', 'principal_id': uuids}]
-
-<<<<<<< HEAD
-=======
+    ]) == [{'type': 'user', 'principal_name': 'test@test.com'}]
+
     user = str(uuid.uuid4())
     assert getattr(api.access_groups, '_principal_constructor')([
         {'type': 'user', 'principal_id': user}
     ]) == [{'type': 'user', 'principal_id': user}]
->>>>>>> 7564659d
 
 @pytest.mark.vcr()
 def test_access_groups_create_name_typeerror(api, rules):
     '''
-<<<<<<< HEAD
-    test to raise the exception when type of name is not matching with the defined type
-=======
     test to raise exception when type of name param does not match the expected type.
->>>>>>> 7564659d
     '''
     with pytest.raises(TypeError):
         api.access_groups.create(1, rules)
@@ -239,12 +139,7 @@
 @pytest.mark.vcr()
 def test_access_groups_create_all_users_typeerror(api, rules):
     '''
-<<<<<<< HEAD
-    test to raise the exception when type of argument
-    in create is not matching with the desired type
-=======
     test to raise exception when type of all_users param does not match the expected type.
->>>>>>> 7564659d
     '''
     with pytest.raises(TypeError):
         api.access_groups.create('Test', rules, all_users='nope')
@@ -253,13 +148,8 @@
 @pytest.mark.vcr()
 def test_access_groups_create_success(agroup):
     '''
-<<<<<<< HEAD
-    test to create the access group
-    '''
-=======
    test to create access group
    '''
->>>>>>> 7564659d
     assert isinstance(agroup, dict)
     check(agroup, 'created_at', 'datetime')
     check(agroup, 'updated_at', 'datetime')
@@ -288,11 +178,7 @@
 @pytest.mark.vcr()
 def test_access_groups_delete_success(api, agroup):
     '''
-<<<<<<< HEAD
-    test to delete the access group
-=======
     test to delete access group
->>>>>>> 7564659d
     '''
     api.access_groups.delete(agroup['id'])
 
@@ -300,11 +186,7 @@
 @pytest.mark.vcr()
 def test_access_group_edit_id_typeerror(api):
     '''
-<<<<<<< HEAD
-    test to raise the exception when type of access group id is not matching with the defined type
-=======
     test to raise exception when type of group_id param does not match the expected type.
->>>>>>> 7564659d
     '''
     with pytest.raises(TypeError):
         api.access_groups.edit(1)
@@ -313,11 +195,7 @@
 @pytest.mark.vcr()
 def test_access_group_edit_id_unexpectedvalueerror(api):
     '''
-<<<<<<< HEAD
-    test to check raise the exception when access group id gets the non defined value
-=======
     test to raise exception when group_id param value does not match the choices.
->>>>>>> 7564659d
     '''
     with pytest.raises(UnexpectedValueError):
         api.access_groups.edit('something')
@@ -326,11 +204,7 @@
 @pytest.mark.vcr()
 def test_access_group_edit_success(api, agroup):
     '''
-<<<<<<< HEAD
-    test to edit the access group and verifying their types
-=======
     test to edit access group
->>>>>>> 7564659d
     '''
     group = api.access_groups.edit(agroup['id'], name='Updated')
     assert isinstance(group, dict)
@@ -345,38 +219,22 @@
         check(rule, 'type', str)
         check(rule, 'operator', str)
         check(rule, 'terms', list)
-<<<<<<< HEAD
-    check(group, 'principals', list)
-    for principal in agroup['principals']:
-        check(principal, 'type', str)
-        check(principal, 'principal_id', 'uuid')
-        check(principal, 'principal_name', str)
-=======
     if 'principals' in group and group['principals']:
         check(group, 'principals', list)
         for principal in group['principals']:
             check(principal, 'type', str)
             check(principal, 'principal_id', 'uuid')
             check(principal, 'principal_name', str)
->>>>>>> 7564659d
     check(group, 'created_by_uuid', 'uuid')
     check(group, 'updated_by_uuid', 'uuid')
     check(group, 'created_by_name', str)
     check(group, 'updated_by_name', str)
     check(group, 'processing_percent_complete', int)
-<<<<<<< HEAD
-
-=======
->>>>>>> 7564659d
 
 @pytest.mark.vcr()
 def test_access_groups_details_success(api, agroup):
     '''
-<<<<<<< HEAD
-    test to check the details of the access group and verifying their types
-=======
     test to get details of specific access group
->>>>>>> 7564659d
     '''
     group = api.access_groups.details(agroup['id'])
     assert isinstance(group, dict)
@@ -391,38 +249,22 @@
         check(rule, 'type', str)
         check(rule, 'operator', str)
         check(rule, 'terms', list)
-<<<<<<< HEAD
-    check(group, 'principals', list)
-    for principal in agroup['principals']:
-        check(principal, 'type', str)
-        check(principal, 'principal_id', 'uuid')
-        check(principal, 'principal_name', str)
-=======
     if 'principals' in group and group['principals']:
         check(group, 'principals', list)
         for principal in group['principals']:
             check(principal, 'type', str)
             check(principal, 'principal_id', 'uuid')
             check(principal, 'principal_name', str)
->>>>>>> 7564659d
     check(group, 'created_by_uuid', 'uuid')
     check(group, 'updated_by_uuid', 'uuid')
     check(group, 'created_by_name', str)
     check(group, 'updated_by_name', str)
     check(group, 'processing_percent_complete', int)
-<<<<<<< HEAD
-
-=======
->>>>>>> 7564659d
 
 @pytest.mark.vcr()
 def test_access_groups_list_offset_typeerror(api):
     '''
-<<<<<<< HEAD
-    test to raise the exception when type of limit name is not matching with the defined type
-=======
     test to raise exception when type of offset param does not match the expected type.
->>>>>>> 7564659d
     '''
     with pytest.raises(TypeError):
         api.access_groups.list(offset='nope')
@@ -431,11 +273,7 @@
 @pytest.mark.vcr()
 def test_access_groups_list_limit_typeerror(api):
     '''
-<<<<<<< HEAD
-    test to raise the exception when type of limit is not matching with the defined type
-=======
     test to raise exception when type of limit param does not match the expected type.
->>>>>>> 7564659d
     '''
     with pytest.raises(TypeError):
         api.access_groups.list(limit='nope')
@@ -444,11 +282,7 @@
 @pytest.mark.vcr()
 def test_access_groups_list_sort_field_typeerror(api):
     '''
-<<<<<<< HEAD
-    test to raise the exception when type of sorting field is not as defined
-=======
     test to raise exception when type of sort field_name param does not match the expected type.
->>>>>>> 7564659d
     '''
     with pytest.raises(TypeError):
         api.access_groups.list(sort=((1, 'asc'),))
@@ -457,13 +291,8 @@
 @pytest.mark.vcr()
 def test_access_groups_list_sort_direction_typeerror(api):
     '''
-<<<<<<< HEAD
-
-test to raise the exception when sort param doesnt get the expected type
-=======
     test to raise exception when type of sort field_direction param
     does not match the expected type.
->>>>>>> 7564659d
     '''
     with pytest.raises(TypeError):
         api.access_groups.list(sort=(('uuid', 1),))
@@ -472,11 +301,7 @@
 @pytest.mark.vcr()
 def test_access_groups_list_sort_direction_unexpectedvalue(api):
     '''
-<<<<<<< HEAD
-    test to raise the exception when sort param doesnt get the expected value
-=======
     test to raise exception when sort_firection param value does not match the choices.
->>>>>>> 7564659d
     '''
     with pytest.raises(UnexpectedValueError):
         api.access_groups.list(sort=(('uuid', 'nope'),))
@@ -485,11 +310,7 @@
 @pytest.mark.vcr()
 def test_access_groups_list_filter_name_typeerror(api):
     '''
-<<<<<<< HEAD
-    test to raise the exception when type of filter name is not matching with the defined type
-=======
     test to raise exception when type of filter_name param does not match the expected type.
->>>>>>> 7564659d
     '''
     with pytest.raises(TypeError):
         api.access_groups.list((1, 'match', 'win'))
@@ -498,11 +319,7 @@
 @pytest.mark.vcr()
 def test_access_groups_list_filter_operator_typeerror(api):
     '''
-<<<<<<< HEAD
-    test to raise the exception when type of filter is not matching with the defined type
-=======
     test to raise exception when type of filter_operator param does not match the expected type.
->>>>>>> 7564659d
     '''
     with pytest.raises(TypeError):
         api.access_groups.list(('name', 1, 'win'))
@@ -511,12 +328,7 @@
 @pytest.mark.vcr()
 def test_access_groups_list_filter_value_typeerror(api):
     '''
-<<<<<<< HEAD
-
-    test to raise the exception when type of filter_value is not matching with the defined type
-=======
     test to raise exception when type of filter_value param does not match the expected type.
->>>>>>> 7564659d
     '''
     with pytest.raises(TypeError):
         api.access_groups.list(('name', 'match', 1))
@@ -525,11 +337,7 @@
 @pytest.mark.vcr()
 def test_access_groups_list_filter_type_typeerror(api):
     '''
-<<<<<<< HEAD
-    test to raise the exception when type of filter_type is not matching with the defined type
-=======
     test to raise exception when type of filter_type param does not match the expected type.
->>>>>>> 7564659d
     '''
     with pytest.raises(TypeError):
         api.access_groups.list(filter_type=1)
@@ -538,11 +346,7 @@
 @pytest.mark.vcr()
 def test_access_groups_list_wildcard_typeerror(api):
     '''
-<<<<<<< HEAD
-    test to raise the exception when type of wildcard is not matching with the defined type
-=======
     test to raise exception when type of wildcard param does not match the expected type.
->>>>>>> 7564659d
     '''
     with pytest.raises(TypeError):
         api.access_groups.list(wildcard=1)
@@ -551,11 +355,7 @@
 @pytest.mark.vcr()
 def test_access_groups_list_wildcard_fields_typeerror(api):
     '''
-<<<<<<< HEAD
-    test to raise the exception when type of wildcard fields is not matching with the defined type
-=======
     test to raise exception when type of wildcard_fields param does not match the expected type.
->>>>>>> 7564659d
     '''
     with pytest.raises(TypeError):
         api.access_groups.list(wildcard_fields='nope')
@@ -564,62 +364,12 @@
 @pytest.mark.vcr()
 def test_access_groups_list(api):
     '''
-<<<<<<< HEAD
-    test to raise the exception to list the access groups
-=======
     test to get list of access groups
->>>>>>> 7564659d
     '''
     count = 0
     access_groups = api.access_groups.list()
     for group in access_groups:
         count += 1
-<<<<<<< HEAD
-        assert isinstance(i, dict)
-        check(i, 'created_at', 'datetime')
-        check(i, 'updated_at', 'datetime')
-        check(i, 'id', 'uuid')
-        check(i, 'name', str)
-        check(i, 'all_assets', bool)
-        check(i, 'all_users', bool)
-        # check(i, 'created_by_uuid', 'uuid') # Will not return for default group
-        check(i, 'updated_by_uuid', 'uuid')
-        check(i, 'created_by_name', str)
-        check(i, 'updated_by_name', str)
-        check(i, 'processing_percent_complete', int)
-        check(i, 'status', str)
-    assert count == access_groups.total
-
-
-
-
-@pytest.mark.vcr()
-def test_access_groups_list_fields(api):
-    '''
-    test to raise the exception to list the access groups
-    '''
-    count = 0
-    access_groups = api.access_groups.list(filter_type='or',
-                                           limit=45,
-                                           offset=2,
-                                           wildcard='match',
-                                           wildcard_fields=['name'])
-    for i in access_groups:
-        count += 1
-        assert isinstance(i, dict)
-        check(i, 'created_at', 'datetime')
-        check(i, 'updated_at', 'datetime')
-        check(i, 'id', 'uuid')
-        check(i, 'name', str)
-        check(i, 'all_assets', bool)
-        check(i, 'all_users', bool)
-        # check(i, 'created_by_uuid', 'uuid') # Will not return for default group
-        check(i, 'updated_by_uuid', 'uuid')
-        check(i, 'created_by_name', str)
-        check(i, 'updated_by_name', str)
-        check(i, 'processing_percent_complete', int)
-        check(i, 'status', str)
-=======
         assert isinstance(group, dict)
         check(group, 'created_at', 'datetime')
         check(group, 'updated_at', 'datetime')
@@ -633,5 +383,32 @@
         check(group, 'updated_by_name', str)
         check(group, 'processing_percent_complete', int)
         check(group, 'status', str)
->>>>>>> 7564659d
+    assert count == access_groups.total
+
+@pytest.mark.vcr()
+def test_access_groups_list_fields(api):
+    '''
+    test to raise the exception to list the access groups
+    '''
+    count = 0
+    access_groups = api.access_groups.list(filter_type='or',
+                                           limit=45,
+                                           offset=2,
+                                           wildcard='match',
+                                           wildcard_fields=['name'])
+    for group in access_groups:
+        count += 1
+        assert isinstance(group, dict)
+        check(group, 'created_at', 'datetime')
+        check(group, 'updated_at', 'datetime')
+        check(group, 'id', 'uuid')
+        check(group, 'name', str)
+        check(group, 'all_assets', bool)
+        check(group, 'all_users', bool)
+        # check(i, 'created_by_uuid', 'uuid') # Will not return for default group
+        check(group, 'updated_by_uuid', 'uuid')
+        check(group, 'created_by_name', str)
+        check(group, 'updated_by_name', str)
+        check(group, 'processing_percent_complete', int)
+        check(group, 'status', str)
     assert count == access_groups.total