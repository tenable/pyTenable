--- conflicted
+++ resolved
@@ -1,12 +1,9 @@
 '''conftest'''
-<<<<<<< HEAD
-
-=======
->>>>>>> d2962723
 import os
 import uuid
 import pytest
 from tenable.io import TenableIO
+from tests.checker import check, single
 from tests.pytenable_log_handler import setup_logging_to_file, log_exception
 from tenable.errors import NotFoundError
 
@@ -26,11 +23,7 @@
 
 @pytest.fixture
 def api():
-<<<<<<< HEAD
-    '''api keys fixture'''
-=======
     '''api fixture'''
->>>>>>> d2962723
     setup_logging_to_file()
     return TenableIO(
         os.getenv('TIO_TEST_ADMIN_ACCESS', 'ffffffffffffffffffffffffffffffff'),
@@ -107,6 +100,7 @@
             api.users.delete(user['id'])
         except NotFoundError as notfound:
             log_exception(notfound)
+            pass
 
     request.addfinalizer(teardown)
     return user
@@ -123,13 +117,9 @@
 
 @pytest.fixture
 def scannergroup(request, api):
-<<<<<<< HEAD
-    '''fixture to create a scanner_group'''
-=======
     '''
     fixture to create a scanner_group
     '''
->>>>>>> d2962723
     scannergroup = api.scanner_groups.create(str(uuid.uuid4()))
 
     def teardown():
@@ -138,6 +128,7 @@
             api.scanner_groups.delete(scannergroup['id'])
         except NotFoundError as notfound:
             log_exception(notfound)
+            pass
 
     request.addfinalizer(teardown)
     return scannergroup
