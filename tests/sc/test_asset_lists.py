import os
import pytest

<<<<<<< HEAD
from tenable.errors import *
=======
from tenable.errors import APIError, UnexpectedValueError
>>>>>>> 99524ccf
from ..checker import check, single


def test_asset_lists_dynamic_rules_constructor_passthrough(sc):
    data = {'test': 'value'}
    assert data == sc.asset_lists._dynamic_rules_constructor(data)


def test_asset_lists_dynamic_rules_constructor_typerror(sc):
    with pytest.raises(TypeError):
        sc.asset_lists._dynamic_rules_constructor(1)


def test_asset_lists_dynamic_rules_constructor_plugin_constraint_type_error(sc):
    with pytest.raises(TypeError):
        sc.asset_lists._dynamic_rules_constructor(('ip', 'contains', '192.168.', 'dummy'))


def test_asset_lists_dynamic_rules_constructor_basic_pass(sc):
    rule = sc.asset_lists._dynamic_rules_constructor(
        ('any', ('dns', 'contains', 'something'),
         ('ip', 'contains', '192.168.'),
         ('severity', 'eq', 1)))
    assert rule == {
        'operator': 'any',
        'children': [{
            'type': 'clause',
            'operator': 'contains',
            'filterName': 'dns',
            'value': 'something'
        }, {
            'type': 'clause',
            'operator': 'contains',
            'filterName': 'ip',
            'value': '192.168.'
        }, {
            'type': 'clause',
            'operator': 'eq',
            'filterName': 'severity',
            'value': {'id': 1}
        }]
    }


def test_asset_lists_dynamic_rules_constructor_recursion_pass(sc):
    rule = sc.asset_lists._dynamic_rules_constructor(
        ('any', ('dns', 'contains', 'something'),
         ('ip', 'contains', '192.168.'),
         ('severity', 'eq', 1),
         ('all', ('dns', 'contains', 'a'),
          ('dns', 'contains', 'b')
          )
         ))
    assert rule == {
        'operator': 'any',
        'children': [{
            'type': 'clause',
            'operator': 'contains',
            'filterName': 'dns',
            'value': 'something'
        }, {
            'type': 'clause',
            'operator': 'contains',
            'filterName': 'ip',
            'value': '192.168.'
        }, {
            'type': 'clause',
            'operator': 'eq',
            'filterName': 'severity',
            'value': {'id': 1}
        }, {
            'type': 'group',
            'operator': 'all',
            'children': [{
                'type': 'clause',
                'operator': 'contains',
                'filterName': 'dns',
                'value': 'a'
            }, {
                'type': 'clause',
                'operator': 'contains',
                'filterName': 'dns',
                'value': 'b'
            }]
        }]
    }


def test_asset_lists_dynamic_rules_constructor_single_pluginid_constraint(sc):
    rule = sc.asset_lists._dynamic_rules_constructor(
        ('any', ('plugintext', 'contains', 'stuff', 19506)))
    assert rule == {
        'operator': 'any',
        'children': [{
            'type': 'clause',
            'operator': 'contains',
            'filterName': 'plugintext',
            'value': 'stuff',
            'pluginIDConstraint': '19506'
        }]
    }


def test_asset_lists_dynamic_rules_constructor_multi_pluginid_constraint(sc):
    rule = sc.asset_lists._dynamic_rules_constructor(
        ('any', ('plugintext', 'contains', 'stuff', [19506, 10180])))
    assert rule == {
        'operator': 'any',
        'children': [{
            'type': 'clause',
            'operator': 'contains',
            'filterName': 'plugintext',
            'value': 'stuff',
            'pluginIDConstraint': '19506,10180'
        }]
    }


def test_asset_lists_constructor_type_typeerror(sc):
    with pytest.raises(TypeError):
        sc.asset_lists._constructor(type=1)


def test_asset_lists_constructor_type_unexpectedvalueerror(sc):
    with pytest.raises(UnexpectedValueError):
        sc.asset_lists._constructor(type='something')


def test_asset_lists_constructor_prep_typeerror(sc):
    with pytest.raises(TypeError):
        sc.asset_lists._constructor(prep='nope')


def test_asset_lists_constructor_name_typeerror(sc):
    with pytest.raises(TypeError):
        sc.asset_lists._constructor(name=1)


def test_asset_lists_constructor_description_typeerror(sc):
    with pytest.raises(TypeError):
        sc.asset_lists._constructor(description=1)


def test_asset_lists_constructor_context_typeerror(sc):
    with pytest.raises(TypeError):
        sc.asset_lists._constructor(context=1)


def test_asset_lists_constructor_tags_typeerror(sc):
    with pytest.raises(TypeError):
        sc.asset_lists._constructor(tags=1)


def test_asset_lists_constructor_template_typeerror(sc):
    with pytest.raises(TypeError):
        sc.asset_lists._constructor(template='one')


def test_asset_lists_constructor_filename_typeerror(sc):
    with pytest.raises(TypeError):
        sc.asset_lists._constructor(filename=1)


def test_asset_lists_constructor_data_fields_typeerror(sc, vcr):
    with pytest.raises(TypeError):
        sc.asset_lists._constructor(data_fields=1)
    with vcr.use_cassette('test_files_upload_clear_success'):
        with open("file.xml", "w+") as file:
            with pytest.raises(TypeError):
                sc.asset_lists._constructor(data_fields=1, fobj=file)
        os.remove("file.xml")


def test_asset_lists_constructor_combinations_typeerror(sc):
    with pytest.raises(TypeError):
        sc.asset_lists._constructor(combinations=1)


def test_asset_lists_constructor_combinations_tuple_typeerror(sc):
    with pytest.raises(TypeError):
        sc.asset_lists._constructor(combinations=(1, 2, 3, 4))
    with pytest.raises(TypeError):
        sc.asset_lists._constructor(combinations=(1,))


def test_asset_lists_constructor_rules_typeerror(sc):
    with pytest.raises(TypeError):
        sc.asset_lists._constructor(rules=1)


def test_asset_lists_constructor_dns_names_typeerror(sc):
    with pytest.raises(TypeError):
        sc.asset_lists._constructor(dns_names=1)


def test_asset_lists_constructor_dns_names_item_typeerror(sc):
    with pytest.raises(TypeError):
        sc.asset_lists._constructor(dns_names=[1])


def test_asset_lists_constructor_dn_requirements_unmet(sc):
    with pytest.raises(UnexpectedValueError):
        sc.asset_lists._constructor(dn='domething')


def test_asset_lists_constructor_dn_typeerror(sc):
    with pytest.raises(TypeError):
        sc.asset_lists._constructor(dn=1, search_string='a', ldap_id=1)


def test_asset_lists_constructor_search_string_typeerror(sc):
    with pytest.raises(TypeError):
        sc.asset_lists._constructor(dn='a', search_string=1, ldap_id=1)


def test_asset_lists_constructor_ldap_id_typeerror(sc):
    with pytest.raises(TypeError):
        sc.asset_lists._constructor(dn='a', search_string='a', ldap_id='one')


def test_asset_lists_constructor_ips_typeerror(sc):
    with pytest.raises(TypeError):
        sc.asset_lists._constructor(ips=1)


def test_asset_lists_constructor_ips_list_item_typeerror(sc):
    with pytest.raises(TypeError):
        sc.asset_lists._constructor(ips=[1, ])



def test_asset_lists_constructor_filters_typeerror(sc):
    with pytest.raises(TypeError):
        sc.asset_lists._constructor(filters=1)


def test_asset_lists_constructor_filters_item_typeerror(sc):
    with pytest.raises(TypeError):
        sc.asset_lists._constructor(filters=[1, ])



def test_asset_lists_constructor_filters_tuple_name_typeerror(sc):
    with pytest.raises(TypeError):
        sc.asset_lists._constructor(filters=[(1, 'eq', 'something')])


def test_asset_lists_constructor_filters_tuple_operator_typeerror(sc):
    with pytest.raises(TypeError):
        sc.asset_lists._constructor(filters=[('name', 1, 'something')])


def test_asset_lists_constructor_filters_tuple_value_typeerror(sc):
    with pytest.raises(TypeError):
        sc.asset_lists._constructor(filters=[('name', 'eq', 1)])


def test_asset_lists_constructor_tool_typeerror(sc):
    with pytest.raises(TypeError):
        sc.asset_lists._constructor(tool=1)


def test_asset_lists_constructor_source_type_typeerror(sc):
    with pytest.raises(TypeError):
        sc.asset_lists._constructor(source_type=1)


def test_asset_lists_constructor_start_offset_typeerror(sc):
    with pytest.raises(TypeError):
        sc.asset_lists._constructor(start_offset='one')


def test_asset_lists_constructor_end_offset_typeerror(sc):
    with pytest.raises(TypeError):
        sc.asset_lists._constructor(end_offset='one')


def test_asset_lists_constructor_view_typeerror(sc):
    with pytest.raises(TypeError):
        sc.asset_lists._constructor(view=1)


def test_asset_lists_constructor_lce_id_typeerror(sc):
    with pytest.raises(TypeError):
        sc.asset_lists._constructor(lce_id='one')


def test_asset_lists_constructor_sort_field_typeerror(sc):
    with pytest.raises(TypeError):
        sc.asset_lists._constructor(sort_field=1)


def test_asset_lists_constructor_sort_dir_typeerror(sc):
    with pytest.raises(TypeError):
        sc.asset_lists._constructor(sort_dir=1)


def test_asset_lists_constructor_sort_field_unexpectedvalueerror(sc):
    with pytest.raises(UnexpectedValueError):
        sc.asset_lists._constructor(sort_dir='something')


def test_asset_lists_constructor_scan_id_typeerror(sc):
    with pytest.raises(TypeError):
        sc.asset_lists._constructor(scan_id='one')


def test_asset_lists_constructor_success(sc):
    resp = sc.asset_lists._constructor(
        name='name',
        description='description',
        type='upload',
        prep=True,
        context='context',
        tags='tag',
        template=1,
        filename='fobj',
        data_fields=list(),
        combinations=dict(),
        rules=dict(),
        dns_names=['name1', 'name2'],
        dn='company.tld',
        search_string='*',
        ldap_id=1,
        ips=['192.168.0.1', ],
        source_type='type',
        exclude_managed_ips=True,
        filters=[('name', 'eq', 'value')],
        tool='sumip',
        start_offset=0,
        end_offset=1000,
        view='view',
        lce_id=1,
        sort_field='field',
        sort_dir='asc',
        scan_id=1
    )
    assert resp == {
        'name': 'name',
        'description': 'description',
        'type': 'upload',
        'prepare': 'true',
        'context': 'context',
        'tags': 'tag',
        'template': {'id': 1},
        'filename': 'fobj',
        'assetDataFields': [],
        'combinations': {},
        'rules': {},
        'sourceType': 'type',
        'definedDNSNames': 'name1,name2',
        'definedLDAPQuery': {
            'searchBase': 'company.tld',
            'searchString': '*',
            'ldap': {'id': 1},
        },
        'definedIPs': '192.168.0.1',
        'excludeManagedIPs': 'true',
        'filters': [{'filterName': 'name', 'operator': 'eq', 'value': 'value'}],
        'tool': 'sumip',
        'startOffset': 0,
        'endOffset': 1000,
        'view': 'view',
        'lce': {'id': 1},
        'sortField': 'field',
        'sortDir': 'ASC',
        'scanID': 1
    }


@pytest.fixture
def asset_list(request, sc, vcr):
    with vcr.use_cassette('test_asset_lists_create_success'):
        asset_list = sc.asset_lists.create('Example', 'static', ips=['192.168.0.1', ])

    def teardown():
        try:
            with vcr.use_cassette('test_asset_lists_delete_success'):
                sc.asset_lists.delete(int(asset_list['id']))
        except APIError:
            pass

    request.addfinalizer(teardown)
    return asset_list


@pytest.mark.vcr()
def test_asset_lists_create_success(sc, asset_list):
    assert isinstance(asset_list, dict)
    check(asset_list, 'id', str)
    check(asset_list, 'name', str)
    check(asset_list, 'type', str)
    check(asset_list, 'description', str)
    check(asset_list, 'tags', str)
    check(asset_list, 'context', str)
    check(asset_list, 'status', str)
    check(asset_list, 'createdTime', str)
    check(asset_list, 'modifiedTime', str)
    check(asset_list, 'typeFields', dict)
    for key in asset_list['typeFields']:
        check(asset_list['typeFields'], key, str)
    check(asset_list, 'ipCount', int)
    check(asset_list, 'repositories', list)
    for repository in asset_list['repositories']:
        check(repository, 'ipCount', str)
        check(repository, 'repository', dict)
        check(repository['repository'], 'id', str)
        check(repository['repository'], 'name', str)
        check(repository['repository'], 'description', str)
    check(asset_list, 'assetDataFields', list)
    check(asset_list, 'groups', list)
    check(asset_list, 'canUse', str)
    check(asset_list, 'canManage', str)
    check(asset_list, 'creator', dict)
    check(asset_list['creator'], 'id', str)
    check(asset_list['creator'], 'firstname', str)
    check(asset_list['creator'], 'lastname', str)
    check(asset_list['creator'], 'username', str)
    check(asset_list, 'owner', dict)
    check(asset_list['owner'], 'id', str)
    check(asset_list['owner'], 'firstname', str)
    check(asset_list['owner'], 'lastname', str)
    check(asset_list['owner'], 'username', str)
    check(asset_list, 'ownerGroup', dict)
    check(asset_list['ownerGroup'], 'id', str)
    check(asset_list['ownerGroup'], 'name', str)
    check(asset_list['ownerGroup'], 'description', str)


@pytest.mark.vcr()
def test_asset_lists_delete_success(sc, asset_list):
    sc.asset_lists.delete(int(asset_list['id']))


@pytest.mark.vcr()
def test_asset_lists_details_success_for_fields(sc, asset_list):
    asset = sc.asset_lists.details(int(asset_list['id']),
                                   fields=['id', 'name', 'type', 'description'])
    assert isinstance(asset, dict)
    check(asset, 'id', str)
    check(asset, 'name', str)
    check(asset, 'type', str)
    check(asset, 'description', str)


@pytest.mark.vcr()
def test_asset_lists_details_success(sc, asset_list):
    asset = sc.asset_lists.details(int(asset_list['id']))
    assert isinstance(asset, dict)
    check(asset, 'id', str)
    check(asset, 'name', str)
    check(asset, 'type', str)
    check(asset, 'description', str)
    check(asset, 'tags', str)
    check(asset, 'context', str)
    check(asset, 'status', str)
    check(asset, 'createdTime', str)
    check(asset, 'modifiedTime', str)
    check(asset, 'typeFields', dict)
    for key in asset['typeFields']:
        check(asset['typeFields'], key, str)
    check(asset, 'ipCount', int)
    check(asset, 'repositories', list)
    for repository in asset['repositories']:
        check(repository, 'ipCount', str)
        check(repository, 'repository', dict)
        check(repository['repository'], 'id', str)
        check(repository['repository'], 'name', str)
        check(repository['repository'], 'description', str)
    check(asset, 'assetDataFields', list)
    check(asset, 'groups', list)
    check(asset, 'canUse', str)
    check(asset, 'canManage', str)
    check(asset, 'creator', dict)
    check(asset['creator'], 'id', str)
    check(asset['creator'], 'firstname', str)
    check(asset['creator'], 'lastname', str)
    check(asset['creator'], 'username', str)
    check(asset, 'owner', dict)
    check(asset['owner'], 'id', str)
    check(asset['owner'], 'firstname', str)
    check(asset['owner'], 'lastname', str)
    check(asset['owner'], 'username', str)
    check(asset, 'ownerGroup', dict)
    check(asset['ownerGroup'], 'id', str)
    check(asset['ownerGroup'], 'name', str)
    check(asset['ownerGroup'], 'description', str)


@pytest.mark.vcr()
def test_asset_lists_edit_success(sc, asset_list):
    asset = sc.asset_lists.edit(int(asset_list['id']), name='Updated')
    assert isinstance(asset, dict)
    check(asset, 'id', str)
    check(asset, 'name', str)
    check(asset, 'type', str)
    check(asset, 'description', str)
    check(asset, 'tags', str)
    check(asset, 'context', str)
    check(asset, 'status', str)
    check(asset, 'createdTime', str)
    check(asset, 'modifiedTime', str)
    check(asset, 'typeFields', dict)
    for key in asset['typeFields']:
        check(asset['typeFields'], key, str)
    check(asset, 'ipCount', int)
    check(asset, 'repositories', list)
    for repository in asset['repositories']:
        check(repository, 'ipCount', str)
        check(repository, 'repository', dict)
        check(repository['repository'], 'id', str)
        check(repository['repository'], 'name', str)
        check(repository['repository'], 'description', str)
    check(asset, 'assetDataFields', list)
    check(asset, 'groups', list)
    check(asset, 'canUse', str)
    check(asset, 'canManage', str)
    check(asset, 'creator', dict)
    check(asset['creator'], 'id', str)
    check(asset['creator'], 'firstname', str)
    check(asset['creator'], 'lastname', str)
    check(asset['creator'], 'username', str)
    check(asset, 'owner', dict)
    check(asset['owner'], 'id', str)
    check(asset['owner'], 'firstname', str)
    check(asset['owner'], 'lastname', str)
    check(asset['owner'], 'username', str)
    check(asset, 'ownerGroup', dict)
    check(asset['ownerGroup'], 'id', str)
    check(asset['ownerGroup'], 'name', str)
    check(asset['ownerGroup'], 'description', str)


@pytest.mark.vcr()
def test_asset_lists_list_success_for_fields(sc):
    asset_list = sc.asset_lists.list(fields=['id', 'name'])
    assert isinstance(asset_list, dict)
    check(asset_list, 'usable', list)
    for usable in asset_list['usable']:
        check(usable, 'id', str)
        check(usable, 'name', str)
    check(asset_list, 'manageable', list)
    for manageable in asset_list['manageable']:
        check(manageable, 'id', str)
        check(manageable, 'name', str)


@pytest.mark.vcr()
def test_asset_lists_list_success(sc):
    asset_list = sc.asset_lists.list()
    assert isinstance(asset_list, dict)
    check(asset_list, 'usable', list)
    for usable in asset_list['usable']:
        check(usable, 'id', str)
        check(usable, 'name', str)
        check(usable, 'description', str)
        check(usable, 'status', str)
    check(asset_list, 'manageable', list)
    for manageable in asset_list['manageable']:
        check(manageable, 'id', str)
        check(manageable, 'name', str)
        check(manageable, 'description', str)
        check(manageable, 'status', str)


@pytest.mark.vcr()
def test_asset_lists_refresh_success(admin, asset_list):
    resp = admin.asset_lists.refresh(int(asset_list['id']), 1, 1)
    assert isinstance(resp, dict)
    check(resp, 'orgID', int)
    check(resp, 'repIDs', list)


@pytest.mark.vcr()
@pytest.mark.datafiles(os.path.join(
    os.path.dirname(os.path.realpath(__file__)),
    '..', 'test_files', 'asset_list.xml'))
def test_asset_lists_import_definition_success(sc, datafiles):
    with open(os.path.join(str(datafiles), 'asset_list.xml'), 'rb') as fobj:
        sc.asset_lists.import_definition(fobj, name='name')


@pytest.mark.vcr()
def test_asset_lists_export_definition_success(sc, asset_list):
    with open('asset_list_export.xml', 'wb') as fobj:
        sc.asset_lists.export_definition(int(asset_list['id']), fobj)
    os.remove('asset_list_export.xml')


@pytest.mark.vcr()
def test_asset_lists_export_definition_success_no_file(sc):
    with open('1000007.xml', 'wb'):
        sc.asset_lists.export_definition(1000007)
    os.remove('1000007.xml')


@pytest.mark.skip(reason='No LDAP Service to query against')
@pytest.mark.vcr()
def test_asset_lists_ldap_query_success(sc):
    resp = sc.asset_lists.ldap_query(1, 'company.tld', '*')


@pytest.mark.vcr()
def test_asset_lists_tags_success(sc):
    tags = sc.asset_lists.tags()
    for tag in tags:
        single(tag, str)


@pytest.mark.vcr()
def test_asset_lists_share_id_typeerror(sc):
    with pytest.raises(TypeError):
        sc.asset_lists.share('one')


@pytest.mark.vcr()
def test_asset_lists_share_group_id_typeerror(sc):
    with pytest.raises(TypeError):
        sc.asset_lists.share(1, 'one')


@pytest.mark.vcr()
def test_asset_lists_share_success(sc, asset_list, group):
    asset = sc.asset_lists.share(int(asset_list['id']), int(group['id']))
    assert isinstance(asset, dict)
    check(asset, 'id', str)
    check(asset, 'name', str)
    check(asset, 'type', str)
    check(asset, 'description', str)
    check(asset, 'tags', str)
    check(asset, 'context', str)
    check(asset, 'status', str)
    check(asset, 'createdTime', str)
    check(asset, 'modifiedTime', str)
    check(asset, 'typeFields', dict)
    for key in asset['typeFields']:
        check(asset['typeFields'], key, str)
    check(asset, 'ipCount', int)
    check(asset, 'repositories', list)
    for repository in asset['repositories']:
        check(repository, 'ipCount', str)
        check(repository, 'repository', dict)
        check(repository['repository'], 'id', str)
        check(repository['repository'], 'name', str)
        check(repository['repository'], 'description', str)
    check(asset, 'assetDataFields', list)
    check(asset, 'groups', list)
    check(asset, 'canUse', str)
    check(asset, 'canManage', str)
    check(asset, 'creator', dict)
    check(asset['creator'], 'id', str)
    check(asset['creator'], 'firstname', str)
    check(asset['creator'], 'lastname', str)
    check(asset['creator'], 'username', str)
    check(asset, 'owner', dict)
    check(asset['owner'], 'id', str)
    check(asset['owner'], 'firstname', str)
    check(asset['owner'], 'lastname', str)
    check(asset['owner'], 'username', str)
    check(asset, 'ownerGroup', dict)
    check(asset['ownerGroup'], 'id', str)
    check(asset['ownerGroup'], 'name', str)
    check(asset['ownerGroup'], 'description', str)<|MERGE_RESOLUTION|>--- conflicted
+++ resolved
@@ -1,11 +1,7 @@
 import os
 import pytest
 
-<<<<<<< HEAD
-from tenable.errors import *
-=======
 from tenable.errors import APIError, UnexpectedValueError
->>>>>>> 99524ccf
 from ..checker import check, single
 
 
