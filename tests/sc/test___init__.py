import os

import pytest
from requests.models import Response

from tenable.errors import ConnectionError
from tenable.sc import TenableSC


def test_init_connection_error():
    with pytest.raises(ConnectionError):
        TenableSC(os.getenv('SC_TEST_HOST', 'securitycenter.home.cugnet.net'),
                  vendor='pytest',
                  product='pytenable-automated-testing', cert='cert', adapter='adapter')


def test_init_self_details_connection_error(vcr):
    with vcr.use_cassette('sc_login_error',
                          filter_post_data_parameters=['username', 'password']):
        with pytest.raises(ConnectionError):
            TenableSC(os.getenv('SC_TEST_HOST', 'securitycenter.home.cugnet.net'),
                      vendor='pytest',
                      product='pytenable-automated-testing')


def test_enter(sc):
    assert sc == sc.__enter__()


def test_exit(sc, vcr):
    with vcr.use_cassette('sc_login'):
        sc.__exit__(exc_type='exc_type', exc_value='exc_value', exc_traceback='exc_traceback')


<<<<<<< HEAD

def test_resp_error_check(sc, vcr):
=======
def test_resp_error_check(sc):
>>>>>>> 99524ccf
    with pytest.raises(AttributeError):
        response = Response()
        response._content = b'{ "error_code": 401}'
        sc._resp_error_check(response)
    # pass
    response = Response()
    response._content = b'{ "error_code": 401, }'
    sc._resp_error_check(response)


def test_log_in(sc):
    with pytest.raises(ConnectionError):
        sc.login(access_key='access_key', secret_key='secret_key')
    sc.version = '5.14.0'
    sc.login(access_key='access_key', secret_key='secret_key')
    assert sc._apikeys<|MERGE_RESOLUTION|>--- conflicted
+++ resolved
@@ -32,12 +32,7 @@
         sc.__exit__(exc_type='exc_type', exc_value='exc_value', exc_traceback='exc_traceback')
 
 
-<<<<<<< HEAD
-
-def test_resp_error_check(sc, vcr):
-=======
 def test_resp_error_check(sc):
->>>>>>> 99524ccf
     with pytest.raises(AttributeError):
         response = Response()
         response._content = b'{ "error_code": 401}'
