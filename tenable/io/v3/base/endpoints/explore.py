'''
Base Explore Endpoint Class
'''
import time
from enum import Enum
from typing import Union
from uuid import UUID

from requests import Response

from tenable.base.endpoint import APIEndpoint
<<<<<<< HEAD
from tenable.io.v3.base.schema.explore.search import SearchSchema
from tenable.errors import UnexpectedValueError, FileDownloadError
=======
from tenable.io.v3.base.iterators.explore_iterator import (ExploreIterator,
                                                           SearchIterator)
from tenable.io.v3.base.schema.explore.search import SearchSchema, SortType
>>>>>>> 3740d444


class ExploreBaseEndpoint(APIEndpoint):
    _conv_json = False
    _sort_type = SortType

    def _details(self, obj_id: Union[str, UUID]) -> dict:
        '''
        Gets the details for the specified id.

        Args:
            obj_id:
                The unique identifier for the records to be retrieved.

        Returns:
            dict:
                The requested object

        Example:

            >>> tio.{PATHWAY}.details('00000000-0000-0000-0000-000000000000')
        '''
        return self._get(obj_id, conv_json=self._conv_json)

    def _search(self,
                *,
                resource: str,
                api_path: str,
                sort_type: Enum = _sort_type.default,
                return_resp: bool = False,
                iterator_cls: ExploreIterator = SearchIterator,
                schema_cls: SearchSchema = SearchSchema,
                **kwargs
                ) -> Union[Response, ExploreIterator]:
        '''
        Initiate a search

        Args:
            resource (str):
                The json key to fetch the data from response
            api_path (str):
                API path for search endpoint
            sort_type (enum):
                Select format of sort expected by API. All the
                supported formats are present in SortType Enumeration Class.
            fields (list, optional):
                The list of field names to return from the Tenable API.
                Example:
                    >>> ['field1', 'field2']
            sort (list[tuple], optional):
                sort is a list of tuples in the form of
                ('FIELD', 'ORDER').
                It describes how to sort the data
                that is to be returned.
                Examples:
                    >>> [('field_name_1', 'asc'),
                    ...      ('field_name_2', 'desc')]
            filter (tuple, Dict, optional):
                A nestable filter object detailing how to filter the results
                down to the desired subset.
                Examples:
                    >>> ('or', ('and', ('test', 'oper', '1'),
                    ...                 ('test', 'oper', '2')
                    ...             ),
                    ...     'and', ('test', 'oper', 3)
                    ... )
                    >>> {
                    ...  'or': [{
                    ...      'and': [{
                    ...              'value': '1',
                    ...              'operator': 'oper',
                    ...              'property': '1'
                    ...          },
                    ...          {
                    ...              'value': '2',
                    ...              'operator': 'oper',
                    ...              'property': '2'
                    ...          }
                    ...      ]
                    ...  }],
                    ...  'and': [{
                    ...      'value': '3',
                    ...      'operator': 'oper',
                    ...      'property': 3
                    ...  }]
                    ... }
            limit (int, optional):
                Number of objects to be returned in each request.
                Default and maximum limit is 200.
            next (str, optional):
                The pagination token to use when requesting the next page of
                results. This token is presented in the previous response.
            return_resp (bool, optional):
                If set to true, will override the default behavior to return
                an iterable and will instead return the results for the
                specific page of data.
            return_csv (bool, optional):
                If set to true, it will return the CSV response or
                iterable (based on return_resp flag). Iterator returns all
                rows in text/csv format for each call with row headers.
            iterator_cls:
                If specified, will override the default iterator class that
                will be used for instantiating the iterator.
            schema_cls:
                If specified, will override the default Search schema class
                that will be used for validation.

        Returns:
            Iterable:
                The iterable that handles the pagination for the job.
            requests.Response:
                If ``return_json`` was set to ``True``, then a response
                object is instead returned instead of an iterable.

        '''
        schema = schema_cls(
            context={'sort_type': sort_type})
        return_csv = kwargs.pop('return_csv', False)
        payload = schema.dump(schema.load(kwargs))

        if return_resp:
            headers = {}
            if return_csv:
                headers = {'Accept': 'text/csv'}
            return self._api.post(
                api_path,
                json=payload,
                headers=headers
            )
        return iterator_cls(
            self._api,
            _path=api_path,
            _resource=resource,
            _payload=payload
        )

    def _search_results(self, search_id: str, wait_for_results: bool = True):
        '''
        '''
        resp = self._get(f'search/{search_id}')
        if resp.status_code == 202:
            retry_after = resp.headers.get('retry-after', 10)
            search_id = resp.headers.get('request-result-id', search_id)
        if wait_for_results:
            time.sleep(retry_after)
<<<<<<< HEAD
            return self.search_results(search_id, wait_for_results=True)
        return resp

    def _parse_filters(self, finput, filterset=None, rtype='sjson'):
        '''
        A centralized method to parse and munge the filter tuples into the
        anticipates response.

        Args:
            finput (list): The list of filter tuples
            filterset (dict): The response of the allowed filters
            rtype (str, optional):
                The filter format.  Allowed types are 'json', 'sjson',
                'accessgroup', and 'colon'.  JSON is just a simple JSON list of
                dictionaries. SJSON format is effectively serialized JSON into
                the query params.COLON format denotes a colon-delimited format.

        Returns:
            dict:
                The query parameters in the anticipated dictionary format to
                feed to requests.
        '''
        resp = dict()

        for f in finput:
            # First we need to validate the inputs are correct. We will do that
            # by comparing the filter to the filterset data we have and compare
            # the operators and values to make sure that the input is expected.
            fname = self._check('filter_name', f[0], str)
            if f[0] not in filterset:
                raise UnexpectedValueError(
                    '{} is not a filterable option'.format(f[0]))

            foper = self._check('filter_operator', f[1], str,
                choices=filterset.get(f[0], dict()).get('operators'))

            if isinstance(f[2], str):
                rval = f[2].split(',')
            elif isinstance(f[2], list):
                rval = f[2]
            else:
                raise TypeError('filter_value is not a valid type.')

            fval = self._check('filter_value', rval, list,
                choices=filterset.get(f[0], dict()).get('choices'),
                pattern=filterset.get(f[0], dict()).get('pattern'))
            if rtype not in ['accessgroup']:
                fval = ','.join(fval)

            if rtype == 'sjson':
                # For the serialized JSON format, we will need to generate the
                # expanded input for each filter
                i = finput.index(f)
                resp['filter.{}.filter'.format(i)] = fname
                resp['filter.{}.quality'.format(i)] = foper
                resp['filter.{}.value'.format(i)] = fval
            elif rtype == 'json':
                # for standard JSON formats, we will simply build a 'filters'
                # list and store the information there.
                if 'filters' not in resp:
                    resp['filters'] = list()
                resp['filters'].append({
                    'filter': fname,
                    'quality': foper,
                    'value': fval
                })
            elif rtype == 'colon':
                # for the colon-delimited format, we simply need to generate
                # thefilter as NAME:OPER:VAL and dump it all into a field named
                # f.
                if 'f' not in resp:
                    resp['f'] = list()
                resp['f'].append('{}:{}:{}'.format(fname, foper, fval))
            elif rtype == 'accessgroup':
                # For the access group format, we will instead use the format
                # "terms", "type", and "operator".  Further all terms must be a
                # list of strings.
                if 'rules' not in resp:
                    resp['rules'] = list()
                resp['rules'].append({
                    'operator': foper,
                    'terms': fval,
                    'type': fname
                })
            elif rtype == 'assets':
                # For the asset format, we will instead use the format of
                # "field", "operator", and "value". Further all terms must be a
                # list of strings.
                if 'asset' not in resp:
                    resp['asset'] = list()
                resp['asset'].append({
                    'field': fname,
                    'operator': foper,
                    'value': fval
                })

        return resp

    def _wait_for_download(self, path, resource, resource_id, file_id, **kw):
        '''
        A simple method to centralize waiting for an export to enter a
        completed state.  The initial request will be made and then we will
        recheck every two and a half seconds after that.  Once the status
        returns one of the completed states, we will return the status.
        '''
        status = self._api.get(path, **kw).json()['status']
        while status not in ['error', 'ready']:
            time.sleep(2.5)
            status = self._api.get(path, **kw).json()['status']

        # If the status that has been reported back is "error", then we will
        # need to throw the appropriate error back to the user.
        if status == 'error':
            raise FileDownloadError(resource, resource_id, file_id)

        # Return the status to the caller.
        return status
=======
            return self._search_results(search_id, wait_for_results=True)
        return resp
>>>>>>> 3740d444
<|MERGE_RESOLUTION|>--- conflicted
+++ resolved
@@ -9,14 +9,9 @@
 from requests import Response
 
 from tenable.base.endpoint import APIEndpoint
-<<<<<<< HEAD
-from tenable.io.v3.base.schema.explore.search import SearchSchema
-from tenable.errors import UnexpectedValueError, FileDownloadError
-=======
 from tenable.io.v3.base.iterators.explore_iterator import (ExploreIterator,
                                                            SearchIterator)
 from tenable.io.v3.base.schema.explore.search import SearchSchema, SortType
->>>>>>> 3740d444
 
 
 class ExploreBaseEndpoint(APIEndpoint):
@@ -162,125 +157,5 @@
             search_id = resp.headers.get('request-result-id', search_id)
         if wait_for_results:
             time.sleep(retry_after)
-<<<<<<< HEAD
-            return self.search_results(search_id, wait_for_results=True)
-        return resp
-
-    def _parse_filters(self, finput, filterset=None, rtype='sjson'):
-        '''
-        A centralized method to parse and munge the filter tuples into the
-        anticipates response.
-
-        Args:
-            finput (list): The list of filter tuples
-            filterset (dict): The response of the allowed filters
-            rtype (str, optional):
-                The filter format.  Allowed types are 'json', 'sjson',
-                'accessgroup', and 'colon'.  JSON is just a simple JSON list of
-                dictionaries. SJSON format is effectively serialized JSON into
-                the query params.COLON format denotes a colon-delimited format.
-
-        Returns:
-            dict:
-                The query parameters in the anticipated dictionary format to
-                feed to requests.
-        '''
-        resp = dict()
-
-        for f in finput:
-            # First we need to validate the inputs are correct. We will do that
-            # by comparing the filter to the filterset data we have and compare
-            # the operators and values to make sure that the input is expected.
-            fname = self._check('filter_name', f[0], str)
-            if f[0] not in filterset:
-                raise UnexpectedValueError(
-                    '{} is not a filterable option'.format(f[0]))
-
-            foper = self._check('filter_operator', f[1], str,
-                choices=filterset.get(f[0], dict()).get('operators'))
-
-            if isinstance(f[2], str):
-                rval = f[2].split(',')
-            elif isinstance(f[2], list):
-                rval = f[2]
-            else:
-                raise TypeError('filter_value is not a valid type.')
-
-            fval = self._check('filter_value', rval, list,
-                choices=filterset.get(f[0], dict()).get('choices'),
-                pattern=filterset.get(f[0], dict()).get('pattern'))
-            if rtype not in ['accessgroup']:
-                fval = ','.join(fval)
-
-            if rtype == 'sjson':
-                # For the serialized JSON format, we will need to generate the
-                # expanded input for each filter
-                i = finput.index(f)
-                resp['filter.{}.filter'.format(i)] = fname
-                resp['filter.{}.quality'.format(i)] = foper
-                resp['filter.{}.value'.format(i)] = fval
-            elif rtype == 'json':
-                # for standard JSON formats, we will simply build a 'filters'
-                # list and store the information there.
-                if 'filters' not in resp:
-                    resp['filters'] = list()
-                resp['filters'].append({
-                    'filter': fname,
-                    'quality': foper,
-                    'value': fval
-                })
-            elif rtype == 'colon':
-                # for the colon-delimited format, we simply need to generate
-                # thefilter as NAME:OPER:VAL and dump it all into a field named
-                # f.
-                if 'f' not in resp:
-                    resp['f'] = list()
-                resp['f'].append('{}:{}:{}'.format(fname, foper, fval))
-            elif rtype == 'accessgroup':
-                # For the access group format, we will instead use the format
-                # "terms", "type", and "operator".  Further all terms must be a
-                # list of strings.
-                if 'rules' not in resp:
-                    resp['rules'] = list()
-                resp['rules'].append({
-                    'operator': foper,
-                    'terms': fval,
-                    'type': fname
-                })
-            elif rtype == 'assets':
-                # For the asset format, we will instead use the format of
-                # "field", "operator", and "value". Further all terms must be a
-                # list of strings.
-                if 'asset' not in resp:
-                    resp['asset'] = list()
-                resp['asset'].append({
-                    'field': fname,
-                    'operator': foper,
-                    'value': fval
-                })
-
-        return resp
-
-    def _wait_for_download(self, path, resource, resource_id, file_id, **kw):
-        '''
-        A simple method to centralize waiting for an export to enter a
-        completed state.  The initial request will be made and then we will
-        recheck every two and a half seconds after that.  Once the status
-        returns one of the completed states, we will return the status.
-        '''
-        status = self._api.get(path, **kw).json()['status']
-        while status not in ['error', 'ready']:
-            time.sleep(2.5)
-            status = self._api.get(path, **kw).json()['status']
-
-        # If the status that has been reported back is "error", then we will
-        # need to throw the appropriate error back to the user.
-        if status == 'error':
-            raise FileDownloadError(resource, resource_id, file_id)
-
-        # Return the status to the caller.
-        return status
-=======
             return self._search_results(search_id, wait_for_results=True)
-        return resp
->>>>>>> 3740d444
+        return resp