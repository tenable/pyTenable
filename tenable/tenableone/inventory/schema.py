from typing import Any, Optional
from enum import Enum
<<<<<<< HEAD
import pydantic
=======
from pydantic import BaseModel
from pydantic import NonNegativeInt
>>>>>>> 568fac8d


class Operator(Enum):
    EQUAL = "="
    NOT_EQUAL = "!="
    CONTAINS = "contains"
    NOT_CONTAINS = "not contains"
    EXISTS = "exists"
    NOT_EXISTS = "not exists"
    LOWER_THAN = "<"
    LOWER_OR_EQUALS = "<="
    GREATER_THAN = ">"
    GREATER_OR_EQUALS = ">="
    OLDER_THAN = "older than"
    NEWER_THAN = "newer than"
    WITHIN_LAST = "within last"
    BETWEEN = "between"


class QueryMode(Enum):
    SIMPLE = "simple"
    ADVANCED = "advanced"


class PropertyFilter(pydantic.BaseModel):
    property: str
    operator: Operator
    value: list[str]


class SortDirection(Enum):
    ASC = "asc"
    DESC = "desc"


class AssetClass(Enum):
    IAC = "IAC"
    STORAGE = "STORAGE"
    DEVICE = "DEVICE"
    APPLICATION = "APPLICATION"
    GENERAL = "GENERAL"
    CONTAINER = "CONTAINER"
    ACCOUNT = "ACCOUNT"
    RESOURCE = "RESOURCE"
    IDENTITY = "IDENTITY"
    ROLE = "ROLE"
    GROUP = "GROUP"
    UNKNOWN = "UNKNOWN"


class ControlType(Enum):
    STRING = "STRING"
    NUMBER = "NUMBER"
    DATE = "DATE"
    BOOLEAN = "BOOLEAN"
    ARRAY = "ARRAY"
    OBJECT = "OBJECT"


class SelectionControl(pydantic.BaseModel):
    name: Optional[str] = None
    value: Optional[str] = None
    deprecated: Optional[bool] = None
    third_party: Optional[bool] = None


class Control(pydantic.BaseModel):
    type: ControlType
    multiple_allowed: bool
    regex: Optional[dict[str, Any]] = None
    selection: Optional[list[SelectionControl]] = None


class Field(pydantic.BaseModel):
    key: str
    readable_name: str
    control: Control
    operators: list[Operator]
    sortable: bool
    filterable: bool
    description: str


class Properties(pydantic.BaseModel):
    data: list[Field]


<<<<<<< HEAD
class Pagination(pydantic.BaseModel):
    total: int = pydantic.Field(..., ge=0)
    offset: int = pydantic.Field(..., ge=0)
    limit: int = pydantic.Field(..., ge=0)
=======
class Sort(BaseModel):
    name: str
    order: SortDirection


class Pagination(BaseModel):
    total: NonNegativeInt
    offset: NonNegativeInt
    limit: NonNegativeInt
    sort: Sort
>>>>>>> 568fac8d
<|MERGE_RESOLUTION|>--- conflicted
+++ resolved
@@ -1,11 +1,6 @@
 from typing import Any, Optional
 from enum import Enum
-<<<<<<< HEAD
 import pydantic
-=======
-from pydantic import BaseModel
-from pydantic import NonNegativeInt
->>>>>>> 568fac8d
 
 
 class Operator(Enum):
@@ -93,20 +88,13 @@
     data: list[Field]
 
 
-<<<<<<< HEAD
+class Sort(pydantic.BaseModel):
+    name: str
+    order: SortDirection
+
+
 class Pagination(pydantic.BaseModel):
     total: int = pydantic.Field(..., ge=0)
     offset: int = pydantic.Field(..., ge=0)
     limit: int = pydantic.Field(..., ge=0)
-=======
-class Sort(BaseModel):
-    name: str
-    order: SortDirection
-
-
-class Pagination(BaseModel):
-    total: NonNegativeInt
-    offset: NonNegativeInt
-    limit: NonNegativeInt
-    sort: Sort
->>>>>>> 568fac8d
+    sort: Sort