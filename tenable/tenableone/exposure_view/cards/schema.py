import enum
from datetime import datetime
from typing import Optional, List

from pydantic import BaseModel, NonNegativeInt, ConfigDict, Field


class CESTrendDataPoint(BaseModel):
    date: datetime
    cesScore: Optional[int]

class CardType(enum.Enum):
    GLOBAL = "GLOBAL"
    CATEGORY = "CATEGORY"
    EXPOSURE = "EXPOSURE"
    CUSTOM = "CUSTOM"

class CESGrade(enum.Enum):
    A = "A"
    B = "B"
    C = "C"
    D = "D"
    F = "F"
    CESNone = "None"

class ExposureClass(enum.Enum):
    ALL = "ALL"
    IDENTITY = "IDENTITY"
    VM = "VM"
    CLOUD = "CLOUD"
    OT = "OT"

class DataCategory(enum.Enum):
    GLOBAL = "GLOBAL"
    WEB_APPLICATIONS = "WEB_APPLICATIONS"
    COMPUTING_RESOURCES = "COMPUTING_RESOURCES"
    IDENTITIES = "IDENTITIES"
    CLOUD_RESOURCES = "CLOUD_RESOURCES"
    OPERATIONAL_TECH = "OPERATIONAL_TECH"

class SlaSeverityLevel(enum.Enum):
    LOW = "LOW"
    MEDIUM = "MEDIUM"
    HIGH = "HIGH"
    CRITICAL = "CRITICAL"
    OVERALL = "OVERALL"


class CESScore(BaseModel):
    score: int
    grade: CESGrade


class Card(BaseModel):
    card_id: int
    card_name: str
    card_type: str = CardType.CUSTOM.value
    is_global: bool = False
    ces_score: CESScore = None
    sla_percentage: Optional[float] = None
    ces_trend: List[CESTrendDataPoint] = []
    tag_count: int = 0
    exposures: List[ExposureClass] = []
    last_data_update_date: Optional[datetime] = None
    created_at: datetime
    updated_at: datetime
    sources: Optional[List[str]] = None

class Pagination(BaseModel):
<<<<<<< HEAD
    page_number: Optional[int] = Field(1, ge=0)
    page_size: Optional[int] = Field(25, ge=0)
=======
    offset: Optional[int] = 0
    limit: Optional[NonNegativeInt] = 25
>>>>>>> 568fac8d


class Cards(BaseModel):
    data: List[Card] = []
    pagination: Pagination = None

class CardFilter(BaseModel):
    is_global_Card: Optional[bool] = None
    card_id: Optional[int] = None
    asset_id: Optional[int] = None
    text_query: Optional[str] = None

class SlaBreakdownFilter(enum.Enum):
    ANY = "ANY"
    REMEDIATED = "REMEDIATED"
    NON_REMEDIATED = "NON_REMEDIATED"

class Timeframe(BaseModel):
    model_config = ConfigDict(arbitrary_types_allowed=True)
    start_date: datetime
    end_date: datetime

class GetCardRequest(BaseModel):
    trend_timeframe: Timeframe = None
    sla_efficiency_timeframe: Timeframe = None
    sla_breakdown_filter: SlaBreakdownFilter = SlaBreakdownFilter.ANY
    include_trend_events: bool = False

class GetCardByIdFilter(BaseModel):
    id: str
    get_card_request: GetCardRequest = None

class IndustryBenchmark(BaseModel):
    industry_id: int
    ces_score: CESScore = None

class ScoreBenchmark(BaseModel):
    industry_benchmark: IndustryBenchmark
    population_benchmark: CESScore = None

class AssetRiskBreakdown(BaseModel):
    critical: float = None
    high: float = None
    medium_low: float = None

class CesTrendMetricDataPoint(BaseModel):
    date: datetime
    ces_score: CESScore = None

class ScoreTrendEventDetailDescription(BaseModel):
    rank: int
    change_title: str
    change_label: str
    value_before: str
    value_after: str

class ScoreTrendEventDetail(BaseModel):
    affected_points: int
    risk_categories: List[DataCategory]
    exposure_classes: List[ExposureClass]
    description: ScoreTrendEventDetailDescription

class ScoreTrendEvent(BaseModel):
    timestamp: datetime
    description: str
    event_detail: List[ScoreTrendEventDetail]
    executive_summary: str = None

class ScoreTrendMetric(BaseModel):
    ces_trend: List[CesTrendMetricDataPoint]
    target_score: int = None
    events: List[ScoreTrendEvent] = None

class SeveritySummaryStat(BaseModel):
    sla_severity_level: SlaSeverityLevel
    sla_inside_count: int
    sla_total_count: int
    sla_efficiency: float
    sla_efficiency_target: float



class RiskBreakdownCategory(BaseModel):
    number_of_risks: int
    percentage_of_total: float

class SlaOverallRiskBreakdown(BaseModel):
    risk_inside_sla: RiskBreakdownCategory
    risks_outside_sla: RiskBreakdownCategory

class SlaBreakdownRiskDistributionInDays(BaseModel):
    inside_sla: int = None
    outside_sla: int = None

class BusinessContextExposureClassDistribution(BaseModel):
    exposure_class: ExposureClass
    contribution_percentage: float

class SlaBreakdownTag(BaseModel):
    id: str
    name: str


class SlaBreakdown(BaseModel):
    risk_distribution: SlaOverallRiskBreakdown = None
    risk_distribution_in_days: SlaBreakdownRiskDistributionInDays = None
    exposure_category_breakdown: List[BusinessContextExposureClassDistribution] = None
    top_affecting_tags: List[SlaBreakdownTag] = None


class ExposureClassesDetails(BaseModel):
    score_benchmark: ScoreBenchmark = None
    asset_risk_breakdown: AssetRiskBreakdown = None
    score_trend_metric: ScoreTrendMetric = None
    sla_efficiency: List[SeveritySummaryStat] = None
    sla_breakdown: SlaBreakdown = None


class CardDetails(Card):
    exposure_classes_details: dict[ExposureClass, ExposureClassesDetails] = None


class GetCardByIdResponse(BaseModel):
    card_details: CardDetails




<|MERGE_RESOLUTION|>--- conflicted
+++ resolved
@@ -67,13 +67,8 @@
     sources: Optional[List[str]] = None
 
 class Pagination(BaseModel):
-<<<<<<< HEAD
-    page_number: Optional[int] = Field(1, ge=0)
-    page_size: Optional[int] = Field(25, ge=0)
-=======
     offset: Optional[int] = 0
     limit: Optional[NonNegativeInt] = 25
->>>>>>> 568fac8d
 
 
 class Cards(BaseModel):
