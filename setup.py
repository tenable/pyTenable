from setuptools import setup, find_packages
import os

with open("tenable/version.py", "r") as vfile:
    exec(vfile.read())

try:
    long_description = open(
        os.path.join(os.path.abspath(os.path.dirname(__file__)), "README.rst")
    ).read()
except:
    long_description = "Please refer to https://pytenable.readthedocs.io"
    print("! could not read README.rst file.")

setup(
    name="pyTenable",
    version=version,  # noqa
    description=(
        "Python library to interface into Tenable's " "products and applications"
    ),
    author="Tenable, Inc.",
    long_description=long_description,
    author_email="smcgrath@tenable.com",
    url="https://github.com/tenable/pytenable",
    license="MIT",
    classifiers=[
        "Development Status :: 5 - Production/Stable",
        "Intended Audience :: Developers",
        "Topic :: Software Development",
        "Topic :: Software Development :: Libraries",
        "Topic :: Software Development :: Libraries :: Application Frameworks",
        "License :: OSI Approved :: MIT License",
        "Programming Language :: Python :: 3.6",
        "Programming Language :: Python :: 3.7",
        "Programming Language :: Python :: 3.8",
        "Programming Language :: Python :: 3.9",
        "Programming Language :: Python :: 3.10",
    ],
    keywords="tenable tenable_io securitycenter containersecurity",
    packages=find_packages(exclude=["docs", "tests"]),
    install_requires=[
<<<<<<< HEAD
        'requests>=2.26',
        'python-dateutil>=2.6',
        'semver>=2.10.0',
        'restfly>=1.4.5',
        'marshmallow>=3.6',
        'python-box>=4.0',
        'defusedxml>=0.5.0',
        'urllib3>=1.26.5',
        'typing-extensions>=4.0.1',
=======
        "requests>=2.26",
        "python-dateutil>=2.6",
        "semver>=2.8.1",
        "restfly>=1.4.5",
        "marshmallow>=3.8",
        "python-box>=4.0",
        "defusedxml>=0.5.0",
        "urllib3>=1.26.5",
        "typing-extensions>=4.0.1",
>>>>>>> 7b0219c1
        'dataclasses>=0.8;python_version=="3.6"',
    ],
)<|MERGE_RESOLUTION|>--- conflicted
+++ resolved
@@ -39,27 +39,15 @@
     keywords="tenable tenable_io securitycenter containersecurity",
     packages=find_packages(exclude=["docs", "tests"]),
     install_requires=[
-<<<<<<< HEAD
         'requests>=2.26',
         'python-dateutil>=2.6',
         'semver>=2.10.0',
         'restfly>=1.4.5',
-        'marshmallow>=3.6',
+        'marshmallow>=3.8',
         'python-box>=4.0',
         'defusedxml>=0.5.0',
         'urllib3>=1.26.5',
         'typing-extensions>=4.0.1',
-=======
-        "requests>=2.26",
-        "python-dateutil>=2.6",
-        "semver>=2.8.1",
-        "restfly>=1.4.5",
-        "marshmallow>=3.8",
-        "python-box>=4.0",
-        "defusedxml>=0.5.0",
-        "urllib3>=1.26.5",
-        "typing-extensions>=4.0.1",
->>>>>>> 7b0219c1
         'dataclasses>=0.8;python_version=="3.6"',
     ],
 )